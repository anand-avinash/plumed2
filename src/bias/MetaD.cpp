--- conflicted
+++ resolved
@@ -359,13 +359,9 @@
 acceleration(false), acc(0.0),
 // Interval initialization
 uppI_(-1), lowI_(-1), doInt_(false),
-<<<<<<< HEAD
 work_(0.0),
-isFirstStep(true)
-=======
 isFirstStep(true),
 last_step_warn_grid(0)
->>>>>>> d6e6b3bf
 {
   // parse the flexible hills
   string adaptiveoption;
