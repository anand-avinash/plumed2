--- conflicted
+++ resolved
@@ -121,13 +121,8 @@
 /// Used in setupCurrentAtomList to get atom numbers 
 /// Base quantities are different in MultiColvar and MultiColvarFunction
 /// Turn on the derivatives 
-<<<<<<< HEAD
   virtual void turnOnDerivatives();
 /// Prepare for the calculation
-  void prepare();
-=======
-  void turnOnDerivatives();
->>>>>>> 961ed853
 /// Perform one of the tasks
   virtual void performTask();
 /// This gets the position of an atom for the link cell setup
@@ -144,15 +139,11 @@
 /// Apply the forces from this action
   virtual void apply();
 /// Get the number of derivatives for this action
-<<<<<<< HEAD
   virtual unsigned getNumberOfDerivatives();  // N.B. This is replacing the virtual function in ActionWithValue
 /// Get number size of atoms with derivatives array
   virtual unsigned getSizeOfAtomsWithDerivatives();
-=======
-  unsigned getNumberOfDerivatives();  // N.B. This is replacing the virtual function in ActionWithValue
 /// Checks if an task is being performed at the present time
   virtual bool isCurrentlyActive( const unsigned& code )=0;
->>>>>>> 961ed853
 /// Get the number of quantities that are calculated each time
   virtual unsigned getNumberOfQuantities();
 /// Get the index where the central atom is stored
@@ -168,21 +159,9 @@
 /// Is this a density?
   virtual bool isDensity(){ return false; }
 /// Store central atoms so that this can be used in a function
-<<<<<<< HEAD
   virtual vesselbase::StoreDataVessel* buildDataStashes( const bool& allow_wcutoff, const double& wtol );
-/// Copy the list of atoms involved to a second MultiColvarBase (used by functions)
-  virtual void copyAtomListToFunction( MultiColvarBase* myfunction );
 /// Calculate and store getElementValue(uder)/getElementValue(vder) and its derivatives in getElementValue(iout)
   void quotientRule( const unsigned& uder, const unsigned& vder, const unsigned& iout );
-/// Return the number of the colvar in which iatom is the first atom
-  unsigned getInternalIndex( const AtomNumber& iatom ) const ;
-/// Make sure the same list of atoms is active in a function
-  virtual void copyActiveAtomsToFunction( MultiColvarBase* myfunction, const unsigned& start );
-=======
-  virtual vesselbase::StoreDataVessel* buildDataStashes();
-/// Calculate and store getElementValue(uder)/getElementValue(vder) and its derivatives in getElementValue(iout)
-  void quotientRule( const unsigned& uder, const unsigned& vder, const unsigned& iout );
->>>>>>> 961ed853
 /// Activate the atoms that have derivatives from a storeDataVessel
   void activateIndexes( const unsigned& istart, const unsigned& number, const std::vector<unsigned>& indexes ); 
 /// Get the position of the iatom th central atom (used in multicolvarfunction)
