/* +++++++++++++++++++++++++++++++++++++++++++++++++++++++++++++++++++++++++
   Copyright (c) 2012-2016 The plumed team
   (see the PEOPLE file at the root of the distribution for a list of names)

   See http://www.plumed.org for more information.

   This file is part of plumed, version 2.

   plumed is free software: you can redistribute it and/or modify
   it under the terms of the GNU Lesser General Public License as published by
   the Free Software Foundation, either version 3 of the License, or
   (at your option) any later version.

   plumed is distributed in the hope that it will be useful,
   but WITHOUT ANY WARRANTY; without even the implied warranty of
   MERCHANTABILITY or FITNESS FOR A PARTICULAR PURPOSE.  See the
   GNU Lesser General Public License for more details.

   You should have received a copy of the GNU Lesser General Public License
   along with plumed.  If not, see <http://www.gnu.org/licenses/>.
+++++++++++++++++++++++++++++++++++++++++++++++++++++++++++++++++++++++++ */
#ifndef __PLUMED_multicolvar_MultiColvarBase_h
#define __PLUMED_multicolvar_MultiColvarBase_h

#include "core/ActionAtomistic.h"
#include "core/ActionWithValue.h"
#include "tools/DynamicList.h"
#include "tools/LinkCells.h"
#include "vesselbase/StoreDataVessel.h"
#include "vesselbase/ActionWithVessel.h"
#include <vector>

namespace PLMD {
namespace multicolvar {

class AtomValuePack;
class CatomPack;
class BridgedMultiColvarFunction;
class ActionVolume;

class MultiColvarBase :
  public ActionAtomistic,
  public ActionWithValue,
  public vesselbase::ActionWithVessel
  {
 friend class BridgedMultiColvarFunction;
 friend class VolumeGradientBase;
 friend class MultiColvarFilter;
 friend class AtomValuePack;
private:
/// Use periodic boundary conditions
  bool usepbc;
/// The forces we are going to apply to things
  std::vector<double> forcesToApply;
/// We use this to say that all the atoms in the third block should are in the tasks
  bool allthirdblockintasks;
/// In certain cases we can make three atom link cells faster
  bool uselinkforthree;
/// Number of atoms that are active on this step
  unsigned nactive_atoms;
/// Stuff for link cells - this is used to make coordination number like variables faster
  LinkCells linkcells;
/// Link cells for third block of atoms
  LinkCells threecells;
/// Number of atoms that are being used for central atom position
  unsigned ncentral;
/// Bool vector telling us which atoms are required to calculate central atom position
  std::vector<bool> use_for_central_atom;
/// 1/number of atoms involved in central atoms
  double numberForCentralAtom;
/// Ensures that setup is only performed once per loop
  bool setup_completed;
/// Ensures that retrieving of atoms is only done once per calculation loop
  bool atomsWereRetrieved;
/// Add derivatives of center of mass position
  void addComDerivatives( const int& ival, const unsigned& iatom, const Vector& der, multicolvar::AtomValuePack& myatoms ) const ;
protected:
/// This is used to keep track of what is calculated where
  std::vector< std::pair<unsigned,unsigned> > atom_lab;
/// The vessels in these multicolvars in which the data is stored
  std::vector<vesselbase::StoreDataVessel*> mybasedata;
/// The multicolvars from which we construct these quantities
  std::vector<MultiColvarBase*> mybasemulticolvars;
/// This remembers where the boundaries are for the tasks. It makes link cells work fast
  Matrix<std::pair<unsigned,unsigned> > bookeeping;
/// Function that recursively checks if filters have been used in the input to a multicolvar
/// we need this to ensure that setupLinkCells is run in calculate with some actions
  bool filtersUsedAsInput();
<<<<<<< HEAD
/// Get the number of types of input atoms that have been input
  unsigned getNumberOfInputAtomTypes() const ;
/// Read in a set of multicolvar labels as the input to the action
  bool interpretInputMultiColvars( const std::vector<std::string>& key, const double& wtolerance );
/// Convert an index in the global array to an index in the individual base colvars
  unsigned convertToLocalIndex( const unsigned& index, const unsigned& mcv_code ) const ;
=======
>>>>>>> 33d3d5ef
/// This resizes the arrays that are used for link cell update
  void resizeBookeepingArray( const unsigned& num1, const unsigned& num2 );
/// Are we doing sums of matrix rows
  bool matsums;
/// Using the species keyword to read in atoms
  bool usespecies;
/// Number of atoms in each block
  unsigned nblock;
/// This is used when turning cvcodes into atom numbers
  std::vector<unsigned> decoder;
/// Blocks of atom numbers
  std::vector< std::vector<unsigned> > ablocks;
/// Return the group this atom is a part of
  unsigned getBaseColvarNumber( const unsigned& ) const ;
/// Add a task to the list of tasks
  void addTaskToList( const unsigned& taskCode );
/// Finish setting up the multicolvar base
<<<<<<< HEAD
  void setupMultiColvarBase( const std::vector<AtomNumber>& atoms, const bool& all_same_type );
=======
  void setupMultiColvarBase( const std::vector<AtomNumber>& atoms );
/// Add some derivatives to a particular component of a particular atom
  void addAtomDerivatives( const int& , const unsigned& , const Vector& , multicolvar::AtomValuePack& ) const ;
/// Add derivative of the input value
  void mergeInputDerivatives( const unsigned& ival, const unsigned& start, const unsigned& end, const unsigned& jatom, 
                              const std::vector<double>& der, MultiValue& myder, AtomValuePack& myatoms ) const ;
/// This is used to accumulate functions of the coordination sphere.  Ensures weights are taken into account
  void accumulateSymmetryFunction( const int& ival, const unsigned& iatom, const double& val, const Vector& der, const Tensor& vir, multicolvar::AtomValuePack& myatoms ) const ;
>>>>>>> 33d3d5ef
/// Set which atoms are to be used to calculate the central atom position
  void setAtomsForCentralAtom( const std::vector<bool>& catom_ind );
/// Set the value of the cutoff for the link cells
  void setLinkCellCutoff( const double& lcut, double tcut=-1.0 );
/// Setup the link cells and neighbour list stuff
  void setupActiveTaskSet( std::vector<unsigned>& active_tasks, const std::string& input_label );
/// Setup link cells in order to make this calculation faster
  void setupLinkCells();
/// Get the cutoff for the link cells
  double getLinkCellCutoff()  const ;
/// This does setup of link cell stuff that is specific to the non-use of the usespecies keyword
  void setupNonUseSpeciesLinkCells( const unsigned& );
/// This sets up the list of atoms that are involved in this colvar
  bool setupCurrentAtomList( const unsigned& taskCode, AtomValuePack& myatoms ) const ;
/// Decode indices if there are 2 or 3 atoms involved
  void decodeIndexToAtoms( const unsigned& taskCode, std::vector<unsigned>& atoms ) const ;
/// Read in some atoms
  bool parseMultiColvarAtomList(const std::string& key, const int& num, std::vector<AtomNumber>& t);
/// Read in two groups of atoms and setup multicolvars to calculate
  void readTwoGroups( const std::string& key0, const std::string& key1, const std::string& key2, std::vector<AtomNumber>& all_atoms );
/// Read in three groups of atoms
  void readGroupKeywords( const std::string& key0, const std::string& key1, const std::string& key2, const std::string& key3,
                          const bool& no_third_dim_accum, const bool& symmetric, std::vector<AtomNumber>& all_atoms );
/// Read in three groups of atoms and construct CVs involving at least one
  void readThreeGroups( const std::string& key1, const std::string& key2, const std::string& key3,
                        const bool& allow2, const bool& no_third_dim_accum, std::vector<AtomNumber>& all_atoms );
public:
  explicit MultiColvarBase(const ActionOptions&);
  ~MultiColvarBase(){}
  static void registerKeywords( Keywords& keys );
/// Turn on the derivatives 
  void turnOnDerivatives();
/// Add some derivatives to a particular component of a particular atom
  void addAtomDerivatives( const int& , const unsigned& , const Vector& , multicolvar::AtomValuePack& ) const ;
/// Get the separation between a pair of vectors
  Vector getSeparation( const Vector& vec1, const Vector& vec2 ) const ;
/// Do we use pbc to calculate this quantity
  bool usesPbc() const ;
/// Apply PBCs over a set of distance vectors
  void applyPbc(std::vector<Vector>& dlist, unsigned max_index=0) const;
/// Is it safe to use multithreading
  bool threadSafe() const { return !(mybasemulticolvars.size()>0); }
/// Do some setup before the calculation
  void prepare();
/// This is overwritten here in order to make sure that we do not retrieve atoms multiple times
  void retrieveAtoms();
/// Do the calculation
  virtual void calculate();
/// Calculate numerical derivatives
  virtual void calculateNumericalDerivatives( ActionWithValue* a=NULL );
/// Perform one of the tasks
  virtual void performTask( const unsigned& , const unsigned& , MultiValue& ) const ;
/// Update the active atoms
  virtual void updateActiveAtoms( AtomValuePack& myatoms ) const ;
/// This gets the position of an atom for the link cell setup
  virtual Vector getPositionOfAtomForLinkCells( const unsigned& iatom ) const ;
/// Returns the position where we should assume the center is for link cell calculations
  virtual Vector getLinkCellPosition( const std::vector<unsigned>& atoms ) const ;
/// And a virtual function which actually computes the colvar
  virtual double doCalculation( const unsigned& tindex, AtomValuePack& myatoms ) const ;  
/// Get the absolute index of the central atom
  virtual AtomNumber getAbsoluteIndexOfCentralAtom( const unsigned& i ) const ;
/// This is replaced once we have a function to calculate the cv
  virtual double compute( const unsigned& tindex, AtomValuePack& myatoms ) const=0;
/// Apply the forces from this action
  virtual void apply();
/// Get the number of derivatives for this action
  virtual unsigned getNumberOfDerivatives();  // N.B. This is replacing the virtual function in ActionWithValue
/// Checks if an task is being performed at the present time
  virtual bool isCurrentlyActive( const unsigned& code );
///
  virtual CatomPack getCentralAtomPack( const unsigned& basn, const unsigned& curr );
/// Get the index where the central atom is stored
  virtual Vector getCentralAtomPos( const unsigned& curr );
/// You can use this to screen contributions that are very small so we can avoid expensive (and pointless) calculations
  virtual double calculateWeight( const unsigned& taskCode, const double& weight, AtomValuePack& myatoms ) const ;
/// Is this a density?
  virtual bool isDensity() const { return false; }
/// Is the iatom'th stored value currently active
  bool storedValueIsActive( const unsigned& iatom );
/// This is true if multicolvar is calculating a vector or if the multicolvar is the density
  virtual bool hasDifferentiableOrientation() const { return false; }
/// This makes sure we are not calculating the director when we do LocalAverage
  virtual void doNotCalculateDirector(){}
/// Ensure that derivatives are only calculated when needed
  bool doNotCalculateDerivatives() const ;
/// Get the icolv th base multicolvar 
  MultiColvarBase* getBaseMultiColvar( const unsigned& icolv ) const ;
/// Get the number of base multicolvars 
  unsigned getNumberOfBaseMultiColvars() const ;
/// Get an input data
  virtual void getInputData( const unsigned& ind, const bool& normed, const multicolvar::AtomValuePack& myatoms, std::vector<double>& orient ) const ;
/// Retrieve the input derivatives
  virtual MultiValue& getInputDerivatives( const unsigned& iatom, const bool& normed, const multicolvar::AtomValuePack& myatoms ) const ;
};

inline
bool MultiColvarBase::isCurrentlyActive( const unsigned& code ){
  if( setup_completed && atom_lab[code].first>0 ){
     unsigned mmc=atom_lab[code].first - 1; 
     return mybasedata[mmc]->storedValueIsActive( atom_lab[code].second ); 
  }
  return true;
}

inline
AtomNumber MultiColvarBase::getAbsoluteIndexOfCentralAtom( const unsigned& iatom ) const {
  plumed_dbg_assert( iatom<atom_lab.size() );
  if( atom_lab[iatom].first>0  ){
      unsigned mmc=atom_lab[iatom].first - 1;
      return mybasemulticolvars[mmc]->getAbsoluteIndexOfCentralAtom( atom_lab[iatom].second ); 
  }
  plumed_dbg_assert( usespecies );
  return ActionAtomistic::getAbsoluteIndex( atom_lab[getTaskCode(iatom)].second );
} 

inline
Vector MultiColvarBase::getPositionOfAtomForLinkCells( const unsigned& iatom ) const {
  plumed_dbg_assert( iatom<atom_lab.size() );
  if( atom_lab[iatom].first>0  ){ 
      unsigned mmc=atom_lab[iatom].first - 1;
      return mybasemulticolvars[mmc]->getCentralAtomPos( atom_lab[iatom].second );
  }
  return ActionAtomistic::getPosition( atom_lab[iatom].second );
}

inline
Vector MultiColvarBase::getLinkCellPosition( const std::vector<unsigned>& atoms ) const {
  return getPositionOfAtomForLinkCells( atoms[0] );
} 

inline
unsigned MultiColvarBase::getNumberOfDerivatives(){
  return 3*getNumberOfAtoms()+9;
}

inline
bool MultiColvarBase::usesPbc() const {
  return usepbc;
}

inline
bool MultiColvarBase::doNotCalculateDerivatives() const {
  if( !dertime ) return true;
  return ActionWithValue::doNotCalculateDerivatives();
}

inline
<<<<<<< HEAD
unsigned MultiColvarBase::getBaseColvarNumber( const unsigned& inum ) const {
  if( inum<colvar_label.size() ) return colvar_label[inum];
  return 0;
}
=======
unsigned MultiColvarBase::getNumberOfBaseMultiColvars() const {
  return mybasemulticolvars.size(); 
} 

inline 
MultiColvarBase* MultiColvarBase::getBaseMultiColvar( const unsigned& icolv ) const {
  plumed_dbg_assert( icolv<mybasemulticolvars.size() );
  return mybasemulticolvars[icolv]; 
} 

>>>>>>> 33d3d5ef

}
}

#endif<|MERGE_RESOLUTION|>--- conflicted
+++ resolved
@@ -86,15 +86,6 @@
 /// Function that recursively checks if filters have been used in the input to a multicolvar
 /// we need this to ensure that setupLinkCells is run in calculate with some actions
   bool filtersUsedAsInput();
-<<<<<<< HEAD
-/// Get the number of types of input atoms that have been input
-  unsigned getNumberOfInputAtomTypes() const ;
-/// Read in a set of multicolvar labels as the input to the action
-  bool interpretInputMultiColvars( const std::vector<std::string>& key, const double& wtolerance );
-/// Convert an index in the global array to an index in the individual base colvars
-  unsigned convertToLocalIndex( const unsigned& index, const unsigned& mcv_code ) const ;
-=======
->>>>>>> 33d3d5ef
 /// This resizes the arrays that are used for link cell update
   void resizeBookeepingArray( const unsigned& num1, const unsigned& num2 );
 /// Are we doing sums of matrix rows
@@ -107,23 +98,15 @@
   std::vector<unsigned> decoder;
 /// Blocks of atom numbers
   std::vector< std::vector<unsigned> > ablocks;
-/// Return the group this atom is a part of
-  unsigned getBaseColvarNumber( const unsigned& ) const ;
 /// Add a task to the list of tasks
   void addTaskToList( const unsigned& taskCode );
 /// Finish setting up the multicolvar base
-<<<<<<< HEAD
-  void setupMultiColvarBase( const std::vector<AtomNumber>& atoms, const bool& all_same_type );
-=======
   void setupMultiColvarBase( const std::vector<AtomNumber>& atoms );
-/// Add some derivatives to a particular component of a particular atom
-  void addAtomDerivatives( const int& , const unsigned& , const Vector& , multicolvar::AtomValuePack& ) const ;
 /// Add derivative of the input value
   void mergeInputDerivatives( const unsigned& ival, const unsigned& start, const unsigned& end, const unsigned& jatom, 
                               const std::vector<double>& der, MultiValue& myder, AtomValuePack& myatoms ) const ;
 /// This is used to accumulate functions of the coordination sphere.  Ensures weights are taken into account
   void accumulateSymmetryFunction( const int& ival, const unsigned& iatom, const double& val, const Vector& der, const Tensor& vir, multicolvar::AtomValuePack& myatoms ) const ;
->>>>>>> 33d3d5ef
 /// Set which atoms are to be used to calculate the central atom position
   void setAtomsForCentralAtom( const std::vector<bool>& catom_ind );
 /// Set the value of the cutoff for the link cells
@@ -156,8 +139,6 @@
   static void registerKeywords( Keywords& keys );
 /// Turn on the derivatives 
   void turnOnDerivatives();
-/// Add some derivatives to a particular component of a particular atom
-  void addAtomDerivatives( const int& , const unsigned& , const Vector& , multicolvar::AtomValuePack& ) const ;
 /// Get the separation between a pair of vectors
   Vector getSeparation( const Vector& vec1, const Vector& vec2 ) const ;
 /// Do we use pbc to calculate this quantity
@@ -194,6 +175,8 @@
   virtual unsigned getNumberOfDerivatives();  // N.B. This is replacing the virtual function in ActionWithValue
 /// Checks if an task is being performed at the present time
   virtual bool isCurrentlyActive( const unsigned& code );
+/// Add some derivatives to a particular component of a particular atom
+  void addAtomDerivatives( const int& , const unsigned& , const Vector& , multicolvar::AtomValuePack& ) const ;
 ///
   virtual CatomPack getCentralAtomPack( const unsigned& basn, const unsigned& curr );
 /// Get the index where the central atom is stored
@@ -272,12 +255,6 @@
 }
 
 inline
-<<<<<<< HEAD
-unsigned MultiColvarBase::getBaseColvarNumber( const unsigned& inum ) const {
-  if( inum<colvar_label.size() ) return colvar_label[inum];
-  return 0;
-}
-=======
 unsigned MultiColvarBase::getNumberOfBaseMultiColvars() const {
   return mybasemulticolvars.size(); 
 } 
@@ -288,8 +265,6 @@
   return mybasemulticolvars[icolv]; 
 } 
 
->>>>>>> 33d3d5ef
-
 }
 }
 
