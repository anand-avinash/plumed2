#! /bin/bash
rm -rf automatic
mkdir automatic

# Check for files that register actions with no documentation
rm errors
for file in ../src/*/*.cpp
do
  nreg=`grep "PLUMED_REGISTER_ACTION" $file | wc -l | awk '{print $1}'`
  if [ $nreg -gt 0 ] ; then
       ndoc=`grep PLUMEDOC $file | wc -l | awk '{print $1}'`
       if [ $ndoc -eq 0 ] ; then
          echo The following file registered an action but provided no documentation: $file >> errors
       fi
  fi 
done

# Create the list of codes that plumed works with from the set of available patches
for file in ../patches/*.diff
do
   myengine=`echo "$file" | sed -e 's/.diff//' | sed -e 's/..\/patches\///'`
   mytag=`echo "$myengine" | sed -e 's/\./\_/g'`
   echo "- \subpage $mytag" >> automatic/codes.list
   echo "/**" >> automatic/$myengine.txt
   echo "\page $mytag $myengine" >> automatic/$myengine.txt
   plumed patch -e $myengine -i -q >> automatic/$myengine.txt
   echo "*/" >> automatic/$myengine.txt 
done

## Check for utilities that register actions with no documentation
#for file in ../utilities/*.cpp
#do
#  ndoc=`grep PLUMEDOC $file | grep TOOL | wc -l | awk '{print $1}'`
#  if [ $ndoc -eq 0 ] ; then
#     echo The following utility has been provided without documentation: $file >> errors
#  fi
#done

# Generate all the documentation pages from comments
cat ../*/*/*cpp |
awk 'BEGIN{gfile="automatic/GLOSSARY1.list"; dfile="automatic/DICTIONARY1.list"; }{
  if($1=="//+ENDPLUMEDOC"){
     inside=0;
     print "*/" >output
  }
  if(inside>=2 && NF==0){
     print "</td> </tr>" > lfile
     if(inside==2){ printf "</td> </tr>\n" > gfile; }
     if(inside==3){ printf "</td> </tr>\n" > dfile; }
     inside=1
  }
  if(inside==1 && $1!="/*" && $1!="*/") print $0 >output
  if(inside>=2 && $1!="/*" && $1!="*/" ){
     print $0 > output
     print $0 > lfile
     if(inside==2){ printf "%s", $0 > gfile; }
     if(inside==3){ printf "%s", $0 > dfile; }
  }
  if($1=="//+PLUMEDOC"){
    if( $2=="TOPOLOGY" || $2=="COLVAR" || $2=="MCOLVAR" || $2=="MCOLVARF" || $2=="FUNCTION" || $2=="ANALYSIS" || $2=="BIAS" || $2=="GENERIC" || $2=="VATOM" || $2=="TOOLS" ){
      lfile="automatic/"$2".list"
      
      print "<tr> <td width=5%> \\subpage ", $3,"</td> <td>" > lfile
#       printf "<tr> <td width=5%> \\ref %s </td><td> %s </td><td>",$3, $2 > gfile
      printf "<tr> <td width=%s> \\ref %s </td><td> %s </td><td>","5%",$3, $2 > gfile

      if(output!="")close(output);
      output="automatic/"$3".tmp";
      print "/**" > output
      print "\\page "$3" "$3 > output
#      print "\\section "$3 >output
      inside=2;
    } else if ( $2=="INTERNAL" ){
      if(output!="")close(output);

      printf "<tr> <td width=%s> \\subpage %s </td><td> %s </td><td>","5%",$3, $2 > dfile

      output="automatic/"$3".txt";
      lfile="automatic/"$3".txt";
      print "/**" > output
      print "\\page "$3" "$3 > output
#      print "\\section "$3 >output
      inside=3;
    }
  }
}'

# Now put the glossary in alphabetical order
sort automatic/GLOSSARY1.list > automatic/GLOSSARY.list 
sort automatic/DICTIONARY1.list > automatic/DICTIONARY.list

# Generate links to tutorial pages
for file in ./tutorials/*.txt ; do

    link=`grep link: $file | sed -e 's/link://'`
    describe=`grep description: $file | sed -e 's/description://'`

    echo "<tr> <td> $link </td> <td> $describe </td> </tr>" >> automatic/TUTORIALS.list  

done

# Generate links to websites
for file in ./tutorials/*.site; do

   link=`grep link: $file | sed -e 's/link://'`
   describe=`grep description: $file | sed -e 's/description://'`

   echo "<tr> <td> $link </td> <td> $describe </td> </tr>" >> automatic/WEBSITES.list

done

# Find what modules the user has installed
# Find the list of modules
<<<<<<< HEAD
# if [ -d ../mymodules ] ;  then
#  sed -i '' -e 's/type="user" visible="no" url="mymodules.html"/type="user" visible="yes" url="mymodules.html"/' PlumedLayout.xml
echo "<table align=center frame=void width=65%% cellpadding=5%%>" > automatic/modules.list
echo "<tr> <td> <b> Module name </b> </td> <td> <b> Default behavior </b> </td> </tr>" >> automatic/modules.list
for file in `ls ../src/*/module.type | sed -e 's/..\/src\///' | sed -e 's/\/module.type//'`
do
   dstr=`head ../src/$file/module.type`
   if [ "$dstr" != "always" ] ; then
         echo "<tr> <td> $file </td>" >> automatic/modules.list
         if [ "$dstr" == "default-on" ] ; then
            echo "<td> on </td> </tr>" >> automatic/modules.list
         else 
            echo "<td> off </td> </tr>" >> automatic/modules.list
         fi
#        # Generate documentation and accreditation on modules page
#        echo "\section $file" >> automatic/mymodules.list
#        echo >> automatic/mymodules.list
#        echo "<table  align=center frame=void width=95%% celpadding=5%%>" >> automatic/mymodules.list
#        echo "<tr> <td width=70%%> </td> </tr> <td>" >> automatic/mymodules.list
#        author=`grep AUTHOR: ../mymodules/available-modules/"$file" | sed -e 's/AUTHOR://'` 
#        echo "<b> author: $author </b>" >> automatic/mymodules.list
#        echo "</td> </tr>" >> automatic/mymodules.list
#        echo "<tr> <td colspan="2">" >> automatic/mymodules.list
#        dline=`grep -n DESCRIPTION: ../mymodules/available-modules/"$file" | sed -n 's/^\([0-9]*\)[:].*/\1/p'` >> automatic/mymodules.list
#        tail -n +$(($dline+1)) ../mymodules/available-modules/"$file" >> automatic/mymodules.list
#        echo "</td> </tr> </table>" >> automatic/mymodules.list
#        echo >> automatic/mymodules.list
#        echo >> automatic/mymodules.list
        
        # Find src files in module and add a link to the module description
        for srcfile in `ls ../src/"$file"/*cpp` ; do
            ndocs=`grep PLUMEDOC "$srcfile" | grep -v END | wc -l | awk '{print $1}'`
            for ((line=1;line<=$ndocs;++line)) ; do
               docfile=`grep PLUMEDOC "$srcfile" | grep -v END | head -n $line | tail -n 1 | awk '{print $3}'`
               cat automatic/"$docfile".tmp |
               {
                   while read -r LINE ; do
                      if `echo $LINE | grep "section $docfile" 1>/dev/null 2>&1`
                      then  
                        echo $LINE
                        echo "<table  align=center frame=void width=95%% celpadding=5%%>"
                        echo "<tr> <td width=70%%> </td> <td>"
                        echo "<b> This is part of the $file \\ref mymodules </b>"
                        echo "</td> </tr> </table>"
                      else 
                        echo "$LINE"
                      fi
                   done
               } > automatic/"$docfile"1.tmp
               mv automatic/"$docfile"1.tmp automatic/"$docfile".tmp
            done
        done   
   fi 
done
echo "</table>" >> automatic/modules.list
# fi
=======
if [ -d ../mymodules ] ;  then
  sed -i '' -e 's/type="user" visible="no" url="mymodules.html"/type="user" visible="yes" url="mymodules.html"/' PlumedLayout.xml
  for file in `ls ../mymodules/available-modules/`
  do
     # Check if module has been installed
     if [ -d "../mymodules/$file" ] ; then
          # Generate documentation and accreditation on modules page
          echo "\section $file" >> automatic/mymodules.list
          echo >> automatic/mymodules.list
          echo "<table  align=center frame=void width=95%% celpadding=5%%>" >> automatic/mymodules.list
          echo "<tr> <td width=70%%> </td> </tr> <td>" >> automatic/mymodules.list
          author=`grep AUTHOR: ../mymodules/available-modules/"$file" | sed -e 's/AUTHOR://'` 
          echo "<b> author: $author </b>" >> automatic/mymodules.list
          echo "</td> </tr>" >> automatic/mymodules.list
          echo "<tr> <td colspan="2">" >> automatic/mymodules.list
          dline=`grep -n DESCRIPTION: ../mymodules/available-modules/"$file" | sed -n 's/^\([0-9]*\)[:].*/\1/p'` >> automatic/mymodules.list
          tail -n +$(($dline+1)) ../mymodules/available-modules/"$file" >> automatic/mymodules.list
          echo "</td> </tr> </table>" >> automatic/mymodules.list
          echo >> automatic/mymodules.list
          echo >> automatic/mymodules.list
          
          # Find src files in module and add a link to the module description
          for srcfile in `ls ../mymodules/"$file"/src/*cpp` ; do
              ndocs=`grep PLUMEDOC "$srcfile" | wc -l | awk '{print $1}'`
              for ((line=1;line<$ndocs;++line)) ; do
                 docfile=`grep PLUMEDOC "$srcfile" | grep -v END | head -n $line | tail -n 1 | awk '{print $3}'`
                 cat automatic/"$docfile".tmp |
                 {
                     while read -r LINE ; do
                        if `echo $LINE | grep "\page $docfile" 1>/dev/null 2>&1`
                        then  
                          echo $LINE
                          echo "<table  align=center frame=void width=95%% celpadding=5%%>"
                          echo "<tr> <td width=70%%> </td> <td>"
                          echo "<b> This is part of the \ref $file module </b>"
                          echo "</td> </tr> </table>"
                        else 
                          echo "$LINE"
                        fi
                     done
                 } > automatic/"$docfile"1.tmp
                 mv automatic/"$docfile"1.tmp automatic/"$docfile".tmp
              done
          done   
     fi 
  done
fi
>>>>>>> 0f6933f8

# Generate all the documentation from keywords
source ../sourceme.sh
for file in automatic/*.tmp
do
  foundexample=`grep "\par Examples" $file | wc -l | awk '{print $1}'`
  flag=`echo $file | sed -e 's/.tmp//g' | sed -e 's/automatic\///g'`
  ../src/lib/plumed manual --action=$flag > automatic/$flag.man 2> shit
  rm shit 
  check=`wc -l automatic/$flag.man | awk '{print $1}'`
  if [ $check -eq 0 ] ; then 
     echo Full manual for action $flag will not be generated as you are building the manual from a code where this action was not compiled >> errors
  elif [ $foundexample -eq 0 ] 
  then
    echo There are no examples inside documentation for action: $flag >> errors
  fi
  cat automatic/$flag.tmp |
    { 
     while read -r LINE ;
      do
        if [ "$LINE" = "\par Examples" ]
        then
          cat automatic/$flag.man 
          echo -E "$LINE"
        else
          echo -E "$LINE"
        fi
      done
    } > automatic/$flag.txt
done

for file in Bias Colvar Functions Installation Intro Analysis Glossary Tutorials Modules Regex
do

cat $file.txt |
{
 while read -r LINE ;
  do
  if [ "$LINE" = "@COLVAR@" ]
  then
    echo "<table align=center frame=void width=95%% cellpadding=5%%>"
    cat automatic/COLVAR.list
    echo "</table>"
  elif [ "$LINE" = "@MCOLVAR@" ]
  then
    echo "<table align=center frame=void width=95%% cellpadding=5%%>"
    cat automatic/MCOLVAR.list
    echo "</table>"
  elif [ "$LINE" = "@MCOLVARF@" ]
  then
    echo "<table align=center frame=void width=95%% cellpadding=5%%>"
    cat automatic/MCOLVARF.list
    echo "</table>"
  elif [ "$LINE" = "@ANALYSIS@" ]
  then
    echo "<table align=center frame=void width=95%% cellpadding=5%%>"
    cat automatic/ANALYSIS.list
    echo "</table>"
  elif [ "$LINE" = "@BIAS@" ]
  then
    echo "<table align=center frame=void width=95%% cellpadding=5%%>"
    cat automatic/BIAS.list
    echo "</table>"
  elif [ "$LINE" = "@GLOSSARY@" ]
  then
    echo "<table align=center frame=void width=95%% cellpadding=5%%>"
    cat automatic/GLOSSARY.list
    echo "</table>"
  elif [ "$LINE" = "@DICTIONARY@" ]
  then
    echo "<table align=center frame=void width=95%% cellpadding=5%%>"
    cat automatic/DICTIONARY.list
    echo "</table>"
  elif [ "$LINE" = "@TUTORIALS@" ]
  then
    echo "<table align=center frame=void width=95%% cellpadding=5%%>"
    cat automatic/TUTORIALS.list
    echo "</table>"
  elif [ "$LINE" = "@WEBSITES@" ]
  then
    echo "<table align=center frame=void width=95%% cellpadding=5%%>"
    cat automatic/WEBSITES.list
    echo "</table>"
  elif [ "$LINE" = "@MODULES@" ]
  then
    cat automatic/modules.list
  elif [ "$LINE" = "@FUNCTION@" ]
  then
    echo "<table align=center frame=void width=95%% cellpadding=5%%>"
    cat automatic/FUNCTION.list
    echo "</table>"
  elif [ "$LINE" = "@TOPOLOGY@" ]
  then
    echo "<table align=center frame=void width=95%% cellpadding=5%%>"
    cat automatic/TOPOLOGY.list
    echo "</table>"
  elif [ "$LINE" = "@VATOM@" ]
  then
    echo "<table align=center frame=void width=95%% cellpadding=5%%>"
    cat automatic/VATOM.list
    echo "</table>"
  elif [ "$LINE" = "@TOOLS@" ]
  then
    echo "<table align=center frame=void width=95%% cellpadding=5%%>"
    cat automatic/TOOLS.list
    echo "</table>" 
  elif [ "$LINE" = "@CODES@" ]
  then
#    echo "<table align=center frame=void width=95%% cellpadding=5%%>"
    cat automatic/codes.list
#    echo "</table>"
  else
    echo -E "$LINE"
  fi
   done
} > ${file}PP.txt
done<|MERGE_RESOLUTION|>--- conflicted
+++ resolved
@@ -111,7 +111,6 @@
 
 # Find what modules the user has installed
 # Find the list of modules
-<<<<<<< HEAD
 # if [ -d ../mymodules ] ;  then
 #  sed -i '' -e 's/type="user" visible="no" url="mymodules.html"/type="user" visible="yes" url="mymodules.html"/' PlumedLayout.xml
 echo "<table align=center frame=void width=65%% cellpadding=5%%>" > automatic/modules.list
@@ -149,7 +148,7 @@
                cat automatic/"$docfile".tmp |
                {
                    while read -r LINE ; do
-                      if `echo $LINE | grep "section $docfile" 1>/dev/null 2>&1`
+                      if `echo $LINE | grep "\\page $docfile" 1>/dev/null 2>&1`
                       then  
                         echo $LINE
                         echo "<table  align=center frame=void width=95%% celpadding=5%%>"
@@ -168,55 +167,6 @@
 done
 echo "</table>" >> automatic/modules.list
 # fi
-=======
-if [ -d ../mymodules ] ;  then
-  sed -i '' -e 's/type="user" visible="no" url="mymodules.html"/type="user" visible="yes" url="mymodules.html"/' PlumedLayout.xml
-  for file in `ls ../mymodules/available-modules/`
-  do
-     # Check if module has been installed
-     if [ -d "../mymodules/$file" ] ; then
-          # Generate documentation and accreditation on modules page
-          echo "\section $file" >> automatic/mymodules.list
-          echo >> automatic/mymodules.list
-          echo "<table  align=center frame=void width=95%% celpadding=5%%>" >> automatic/mymodules.list
-          echo "<tr> <td width=70%%> </td> </tr> <td>" >> automatic/mymodules.list
-          author=`grep AUTHOR: ../mymodules/available-modules/"$file" | sed -e 's/AUTHOR://'` 
-          echo "<b> author: $author </b>" >> automatic/mymodules.list
-          echo "</td> </tr>" >> automatic/mymodules.list
-          echo "<tr> <td colspan="2">" >> automatic/mymodules.list
-          dline=`grep -n DESCRIPTION: ../mymodules/available-modules/"$file" | sed -n 's/^\([0-9]*\)[:].*/\1/p'` >> automatic/mymodules.list
-          tail -n +$(($dline+1)) ../mymodules/available-modules/"$file" >> automatic/mymodules.list
-          echo "</td> </tr> </table>" >> automatic/mymodules.list
-          echo >> automatic/mymodules.list
-          echo >> automatic/mymodules.list
-          
-          # Find src files in module and add a link to the module description
-          for srcfile in `ls ../mymodules/"$file"/src/*cpp` ; do
-              ndocs=`grep PLUMEDOC "$srcfile" | wc -l | awk '{print $1}'`
-              for ((line=1;line<$ndocs;++line)) ; do
-                 docfile=`grep PLUMEDOC "$srcfile" | grep -v END | head -n $line | tail -n 1 | awk '{print $3}'`
-                 cat automatic/"$docfile".tmp |
-                 {
-                     while read -r LINE ; do
-                        if `echo $LINE | grep "\page $docfile" 1>/dev/null 2>&1`
-                        then  
-                          echo $LINE
-                          echo "<table  align=center frame=void width=95%% celpadding=5%%>"
-                          echo "<tr> <td width=70%%> </td> <td>"
-                          echo "<b> This is part of the \ref $file module </b>"
-                          echo "</td> </tr> </table>"
-                        else 
-                          echo "$LINE"
-                        fi
-                     done
-                 } > automatic/"$docfile"1.tmp
-                 mv automatic/"$docfile"1.tmp automatic/"$docfile".tmp
-              done
-          done   
-     fi 
-  done
-fi
->>>>>>> 0f6933f8
 
 # Generate all the documentation from keywords
 source ../sourceme.sh
